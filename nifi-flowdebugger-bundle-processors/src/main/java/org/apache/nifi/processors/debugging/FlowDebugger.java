/*
 * Licensed to the Apache Software Foundation (ASF) under one or more
 * contributor license agreements.  See the NOTICE file distributed with
 * this work for additional information regarding copyright ownership.
 * The ASF licenses this file to You under the Apache License, Version 2.0
 * (the "License"); you may not use this file except in compliance with
 * the License.  You may obtain a copy of the License at
 *
 *     http://www.apache.org/licenses/LICENSE-2.0
 *
 * Unless required by applicable law or agreed to in writing, software
 * distributed under the License is distributed on an "AS IS" BASIS,
 * WITHOUT WARRANTIES OR CONDITIONS OF ANY KIND, either express or implied.
 * See the License for the specific language governing permissions and
 * limitations under the License.
 */
package org.apache.nifi.processors.debugging;

import org.apache.nifi.annotation.behavior.EventDriven;
import org.apache.nifi.components.PropertyDescriptor;
import org.apache.nifi.flowfile.FlowFile;
import org.apache.nifi.flowfile.attributes.CoreAttributes;
import org.apache.nifi.logging.ProcessorLog;
<<<<<<< HEAD
import org.apache.nifi.processor.*;
=======
import org.apache.nifi.annotation.behavior.ReadsAttribute;
import org.apache.nifi.annotation.behavior.ReadsAttributes;
import org.apache.nifi.annotation.behavior.WritesAttribute;
import org.apache.nifi.annotation.behavior.WritesAttributes;
>>>>>>> cddb61ea
import org.apache.nifi.annotation.lifecycle.OnScheduled;
import org.apache.nifi.annotation.documentation.CapabilityDescription;
import org.apache.nifi.annotation.documentation.Tags;
import org.apache.nifi.processor.AbstractProcessor;
import org.apache.nifi.processor.ProcessContext;
import org.apache.nifi.processor.ProcessSession;
import org.apache.nifi.processor.Relationship;
import org.apache.nifi.processor.exception.ProcessException;
import org.apache.nifi.processor.util.StandardValidators;

import java.util.ArrayList;
import java.util.Collections;
import java.util.HashMap;
import java.util.HashSet;
import java.util.List;
import java.util.Map;
import java.util.Set;

@EventDriven()
@Tags({"test", "debug", "processor", "utility", "flow", "flowfile"})
@CapabilityDescription("This processor aids in the testing and debugging of the flowfile framework by allowing "
        + "a developer or flow manager to force various responses to a flowfile.  In response to a receiving a flowfile "
        + "it can route to the success or failure relationships, rollback, rollback and yield, rollback with penalty, "
        + "or throw an exception.  In addition, if using a timer based scheduling strategy, upon being triggered without "
        + "a flowfile, it can be configured to throw an exception,  when triggered without a flowfile.\n"
        + "\n"
        + "The 'iterations' properties, such as \"Success iterations\", configure how many times each response should occur "
        + "in succession before moving on to the next response within the group of flowfile responses or no flowfile"
        + "responses.\n"
        + "\n"
        + "The order of responses when a flow file is received are:"
        + "  1. transfer flowfile to success relationship.\n"
        + "  2. transfer flowfile to failure relationship.\n"
        + "  3. rollback the flowfile without penalty.\n"
        + "  4. rollback the flowfile and yield the context.\n"
        + "  5. rollback the flowfile with penalty.\n"
        + "  6. throw an exception.\n"
        + "\n"
        + "The order of responses when no flow file is received are:"
        + "  1. yield the context.\n"
        + "  2. throw an exception.\n"
        + "  3. do nothing and return.\n"
        + "\n"
        + "By default, the processor is configured to perform each response one time.  After processing the list of "
        + "responses it will resume from the top of the list.\n"
        + "\n"
        + "To suppress any response, it's value can be set to zero (0) and no responses of that type will occur during "
        + "processing.")
public class FlowDebugger extends AbstractProcessor {

    private Set<Relationship> relationships = null;

    static final Relationship REL_SUCCESS = new Relationship.Builder()
            .name("success")
            .description("Flowfiles processed successfully.")
            .build();
    static final Relationship REL_FAILURE = new Relationship.Builder()
            .name("failure")
            .description("Flowfiles that failed to process.")
            .build();

    private List<PropertyDescriptor> propertyDescriptors = null;

    static final PropertyDescriptor FF_SUCCESS_ITERATIONS = new PropertyDescriptor.Builder()
            .name("Success Iterations")
            .description("Number of flowfiles to forward to success relationship.")
            .required(true)
            .defaultValue("1")
            .addValidator(StandardValidators.NON_NEGATIVE_INTEGER_VALIDATOR)
            .build();
    static final PropertyDescriptor FF_FAILURE_ITERATIONS = new PropertyDescriptor.Builder()
            .name("Failure Iterations")
            .description("Number of flowfiles to forward to failure relationship.")
            .required(true)
            .defaultValue("0")
            .addValidator(StandardValidators.NON_NEGATIVE_INTEGER_VALIDATOR)
            .build();
    static final PropertyDescriptor FF_ROLLBACK_ITERATIONS = new PropertyDescriptor.Builder()
            .name("Rollback Iterations")
            .description("Number of flowfiles to roll back (without penalty).")
            .required(true)
            .defaultValue("0")
            .addValidator(StandardValidators.NON_NEGATIVE_INTEGER_VALIDATOR)
            .build();
    static final PropertyDescriptor FF_ROLLBACK_YIELD_ITERATIONS = new PropertyDescriptor.Builder()
            .name("Rollback Yield Iterations")
            .description("Number of flowfiles to roll back and yield.")
            .required(true)
            .defaultValue("0")
            .addValidator(StandardValidators.NON_NEGATIVE_INTEGER_VALIDATOR)
            .build();
    static final PropertyDescriptor FF_ROLLBACK_PENALTY_ITERATIONS = new PropertyDescriptor.Builder()
            .name("Rollback Penalty Iterations")
            .description("Number of flowfiles to roll back with penalty.")
            .required(true)
            .defaultValue("0")
            .addValidator(StandardValidators.NON_NEGATIVE_INTEGER_VALIDATOR)
            .build();
    static final PropertyDescriptor FF_EXCEPTION_ITERATIONS = new PropertyDescriptor.Builder()
            .name("Exception Iterations")
            .description("Number of flowfiles to throw NPE exception.")
            .required(true)
            .defaultValue("0")
            .addValidator(StandardValidators.NON_NEGATIVE_INTEGER_VALIDATOR)
            .build();

    static final PropertyDescriptor NO_FF_EXCEPTION_ITERATIONS = new PropertyDescriptor.Builder()
            .name("No Flowfile Exception Iterations")
            .description("Number of times to throw NPE exception if no flowfile.")
            .required(true)
            .defaultValue("0")
            .addValidator(StandardValidators.NON_NEGATIVE_INTEGER_VALIDATOR)
            .build();
    static final PropertyDescriptor NO_FF_YIELD_ITERATIONS = new PropertyDescriptor.Builder()
            .name("No Flowfile Yield Iterations")
            .description("Number of times to yield if no flowfile.")
            .required(true)
            .defaultValue("0")
            .addValidator(StandardValidators.NON_NEGATIVE_INTEGER_VALIDATOR)
            .build();
    static final PropertyDescriptor NO_FF_SKIP_ITERATIONS = new PropertyDescriptor.Builder()
            .name("No Flowfile Skip Iterations")
            .description("Number of times to skip onTrigger if no flowfile.")
            .required(true)
            .defaultValue("1")
            .addValidator(StandardValidators.NON_NEGATIVE_INTEGER_VALIDATOR)
            .build();

    Integer FF_SUCCESS_MAX = 0;
    Integer FF_FAILURE_MAX = 0;
    Integer FF_ROLLBACK_MAX = 0;
    Integer FF_YIELD_MAX = 0;
    private Integer FF_PENALTY_MAX = 0;
    private Integer FF_EXCEPTION_MAX = 0;

    private Integer NO_FF_EXCEPTION_MAX = 0;
    private Integer NO_FF_YIELD_MAX = 0;
    private Integer NO_FF_SKIP_MAX = 0;

    private Integer FF_SUCCESS_CURR = 0;
    private Integer FF_FAILURE_CURR = 0;
    private Integer FF_ROLLBACK_CURR = 0;
    private Integer FF_YIELD_CURR = 0;
    private Integer FF_PENALTY_CURR = 0;
    private Integer FF_EXCEPTION_CURR = 0;

    private Integer NO_FF_EXCEPTION_CURR = 0;
    private Integer NO_FF_YIELD_CURR = 0;
    private Integer NO_FF_SKIP_CURR = 0;

    private FlowfileResponse curr_ff_resp;
    private NoFlowfileResponse curr_noff_resp;

    private enum FlowfileResponse {
        FF_SUCCESS_RESPONSE(0, 1),
        FF_FAILURE_RESPONSE(1, 2),
        FF_ROLLBACK_RESPONSE(2, 3),
        FF_YIELD_RESPONSE(3, 4),
        FF_PENALTY_RESPONSE(4, 5),
        FF_EXCEPTION_RESPONSE(5, 0);

        private Integer id;
        private Integer nextId;
        private FlowfileResponse next;

        private static final Map<Integer, FlowfileResponse> byId = new HashMap<>();
        static {
            for (FlowfileResponse rc : FlowfileResponse.values()) {
                if (byId.put(rc.id, rc) != null) {
                    throw new IllegalArgumentException("duplicate id: " + rc.id);
                }
            }
            for (FlowfileResponse rc : FlowfileResponse.values()) {
                rc.next = byId.get(rc.nextId);
            }
        }
        FlowfileResponse(Integer pId, Integer pNext) {
            id = pId;
            nextId = pNext;
        }
        FlowfileResponse getNextCycle() {
            return next;
        }
    }

    private enum NoFlowfileResponse {
        NO_FF_EXCEPTION_RESPONSE(0, 1),
        NO_FF_YIELD_RESPONSE(1, 2),
        NO_FF_SKIP_RESPONSE(2, 0);

        private Integer id;
        private Integer nextId;
        private NoFlowfileResponse next;

        private static final Map<Integer, NoFlowfileResponse> byId = new HashMap<>();
        static {
            for (NoFlowfileResponse rc : NoFlowfileResponse.values()) {
                if (byId.put(rc.id, rc) != null) {
                    throw new IllegalArgumentException("duplicate id: " + rc.id);
                }
            }
            for (NoFlowfileResponse rc : NoFlowfileResponse.values()) {
                rc.next = byId.get(rc.nextId);
            }
        }
        NoFlowfileResponse(Integer pId, Integer pNext) {
            id = pId;
            nextId = pNext;
        }
        NoFlowfileResponse getNextCycle() {
            return next;
        }
    }

    @Override
    public Set<Relationship> getRelationships() {
        if (relationships == null) {
            HashSet<Relationship> relSet = new HashSet<>();
            relSet.add(REL_SUCCESS);
            relSet.add(REL_FAILURE);
            relationships = Collections.unmodifiableSet(relSet);
        }
        return relationships;
    }

    @Override
    protected List<PropertyDescriptor> getSupportedPropertyDescriptors() {
        if (propertyDescriptors == null) {
            ArrayList<PropertyDescriptor> propList = new ArrayList<>();
            propList.add(FF_SUCCESS_ITERATIONS);
            propList.add(FF_FAILURE_ITERATIONS);
            propList.add(FF_ROLLBACK_ITERATIONS);
            propList.add(FF_ROLLBACK_YIELD_ITERATIONS);
            propList.add(FF_ROLLBACK_PENALTY_ITERATIONS);
            propList.add(FF_EXCEPTION_ITERATIONS);
            propList.add(NO_FF_EXCEPTION_ITERATIONS);
            propList.add(NO_FF_YIELD_ITERATIONS);
            propList.add(NO_FF_SKIP_ITERATIONS);
            propertyDescriptors = Collections.unmodifiableList(propList);
        }
        return propertyDescriptors;
    }

    @SuppressWarnings("unused")
    @OnScheduled
    public void onScheduled(ProcessContext context) {
        FF_SUCCESS_MAX = context.getProperty(FF_SUCCESS_ITERATIONS).asInteger();
        FF_FAILURE_MAX = context.getProperty(FF_FAILURE_ITERATIONS).asInteger();
        FF_YIELD_MAX = context.getProperty(FF_ROLLBACK_YIELD_ITERATIONS).asInteger();
        FF_ROLLBACK_MAX = context.getProperty(FF_ROLLBACK_ITERATIONS).asInteger();
        FF_PENALTY_MAX = context.getProperty(FF_ROLLBACK_PENALTY_ITERATIONS).asInteger();
        FF_EXCEPTION_MAX = context.getProperty(FF_EXCEPTION_ITERATIONS).asInteger();
        NO_FF_EXCEPTION_MAX = context.getProperty(NO_FF_EXCEPTION_ITERATIONS).asInteger();
        NO_FF_YIELD_MAX = context.getProperty(NO_FF_YIELD_ITERATIONS).asInteger();
        NO_FF_SKIP_MAX = context.getProperty(NO_FF_SKIP_ITERATIONS).asInteger();
        curr_ff_resp = FlowfileResponse.FF_SUCCESS_RESPONSE;
        curr_noff_resp = NoFlowfileResponse.NO_FF_EXCEPTION_RESPONSE;
    }

    @Override
    public void onTrigger(ProcessContext context, ProcessSession session) throws ProcessException {
        final ProcessorLog logger = getLogger();

        FlowFile ff = session.get();

        // Make up to 2 passes to allow rollover from last cycle to first.
        // (This could be "while(true)" since responses should break out  if selected, but this
        //  prevents endless loops in the event of unexpected errors or future changes.)
        int pass = 2;
        while (pass > 0) {
            pass -= 1;
            if (ff == null) {
                if (curr_noff_resp == NoFlowfileResponse.NO_FF_EXCEPTION_RESPONSE) {
                    if (NO_FF_EXCEPTION_CURR < NO_FF_EXCEPTION_MAX) {
                        NO_FF_EXCEPTION_CURR += 1;
                        logger.info("FlowDebugger throwing NPE with no flow file");
                        throw new NullPointerException("forced by " + this.getClass().getName());
                    } else {
                        NO_FF_EXCEPTION_CURR = 0;
                        curr_noff_resp = curr_noff_resp.getNextCycle();
                    }
                }
                if (curr_noff_resp == NoFlowfileResponse.NO_FF_YIELD_RESPONSE) {
                    if (NO_FF_YIELD_CURR < NO_FF_YIELD_MAX) {
                        NO_FF_YIELD_CURR += 1;
                        logger.info("FlowDebugger yielding with no flow file");
                        context.yield();
                        break;
                    } else {
                        NO_FF_YIELD_CURR = 0;
                        curr_noff_resp = curr_noff_resp.getNextCycle();
                    }
                }
                if (curr_noff_resp == NoFlowfileResponse.NO_FF_SKIP_RESPONSE) {
                    if (NO_FF_SKIP_CURR < NO_FF_SKIP_MAX) {
                        NO_FF_SKIP_CURR += 1;
                        logger.info("FlowDebugger skipping with no flow file");
                        return;
                    } else {
                        NO_FF_SKIP_CURR = 0;
                        curr_noff_resp = curr_noff_resp.getNextCycle();
                    }
                }
                return;
            } else {
                if (curr_ff_resp == FlowfileResponse.FF_SUCCESS_RESPONSE) {
                    if (FF_SUCCESS_CURR < FF_SUCCESS_MAX) {
                        FF_SUCCESS_CURR += 1;
                        logger.info("FlowDebugger transferring to success file={} UUID={}",
                                new Object[]{ff.getAttribute(CoreAttributes.FILENAME.key()),
                                        ff.getAttribute(CoreAttributes.UUID.key())});
                        session.transfer(ff, REL_SUCCESS);
                        session.commit();
                        break;
                    } else {
                        FF_SUCCESS_CURR = 0;
                        curr_ff_resp = curr_ff_resp.getNextCycle();
                    }
                }
                if (curr_ff_resp == FlowfileResponse.FF_FAILURE_RESPONSE) {
                    if (FF_FAILURE_CURR < FF_FAILURE_MAX) {
                        FF_FAILURE_CURR += 1;
                        logger.info("FlowDebugger transferring to failure file={} UUID={}",
                                new Object[]{ff.getAttribute(CoreAttributes.FILENAME.key()),
                                        ff.getAttribute(CoreAttributes.UUID.key())});
                        session.transfer(ff, REL_FAILURE);
                        session.commit();
                        break;
                    } else {
                        FF_FAILURE_CURR = 0;
                        curr_ff_resp = curr_ff_resp.getNextCycle();
                    }
                }
                if (curr_ff_resp == FlowfileResponse.FF_ROLLBACK_RESPONSE) {
                    if (FF_ROLLBACK_CURR < FF_ROLLBACK_MAX) {
                        FF_ROLLBACK_CURR += 1;
                        logger.info("FlowDebugger rolling back (no penalty) file={} UUID={}",
                                new Object[]{ff.getAttribute(CoreAttributes.FILENAME.key()),
                                        ff.getAttribute(CoreAttributes.UUID.key())});
                        session.rollback();
                        session.commit();
                        break;
                    } else {
                        FF_ROLLBACK_CURR = 0;
                        curr_ff_resp = curr_ff_resp.getNextCycle();
                    }
                }
                if (curr_ff_resp == FlowfileResponse.FF_YIELD_RESPONSE) {
                    if (FF_YIELD_CURR < FF_YIELD_MAX) {
                        FF_YIELD_CURR += 1;
                        logger.info("FlowDebugger yielding file={} UUID={}",
                                new Object[]{ff.getAttribute(CoreAttributes.FILENAME.key()),
                                        ff.getAttribute(CoreAttributes.UUID.key())});
                        session.rollback();
                        context.yield();
                        return;
                    } else {
                        FF_YIELD_CURR = 0;
                        curr_ff_resp = curr_ff_resp.getNextCycle();
                    }
                }
                if (curr_ff_resp == FlowfileResponse.FF_PENALTY_RESPONSE) {
                    if (FF_PENALTY_CURR < FF_PENALTY_MAX) {
                        FF_PENALTY_CURR += 1;
                        logger.info("FlowDebugger rolling back (with penalty) file={} UUID={}",
                                new Object[]{ff.getAttribute(CoreAttributes.FILENAME.key()),
                                        ff.getAttribute(CoreAttributes.UUID.key())});
                        session.rollback(true);
                        session.commit();
                        break;
                    } else {
                        FF_PENALTY_CURR = 0;
                        curr_ff_resp = curr_ff_resp.getNextCycle();
                    }
                }
                if (curr_ff_resp == FlowfileResponse.FF_EXCEPTION_RESPONSE) {
                    if (FF_EXCEPTION_CURR < FF_EXCEPTION_MAX) {
                        FF_EXCEPTION_CURR += 1;
                        logger.info("FlowDebugger throwing NPE file={} UUID={}",
                                new Object[]{ff.getAttribute(CoreAttributes.FILENAME.key()),
                                        ff.getAttribute(CoreAttributes.UUID.key())});
                        throw new NullPointerException("forced by " + this.getClass().getName());
                    } else {
                        FF_EXCEPTION_CURR = 0;
                        curr_ff_resp = curr_ff_resp.getNextCycle();
                    }
                }
            }
        }
    }
}<|MERGE_RESOLUTION|>--- conflicted
+++ resolved
@@ -21,14 +21,6 @@
 import org.apache.nifi.flowfile.FlowFile;
 import org.apache.nifi.flowfile.attributes.CoreAttributes;
 import org.apache.nifi.logging.ProcessorLog;
-<<<<<<< HEAD
-import org.apache.nifi.processor.*;
-=======
-import org.apache.nifi.annotation.behavior.ReadsAttribute;
-import org.apache.nifi.annotation.behavior.ReadsAttributes;
-import org.apache.nifi.annotation.behavior.WritesAttribute;
-import org.apache.nifi.annotation.behavior.WritesAttributes;
->>>>>>> cddb61ea
 import org.apache.nifi.annotation.lifecycle.OnScheduled;
 import org.apache.nifi.annotation.documentation.CapabilityDescription;
 import org.apache.nifi.annotation.documentation.Tags;
@@ -158,9 +150,9 @@
             .build();
 
     Integer FF_SUCCESS_MAX = 0;
-    Integer FF_FAILURE_MAX = 0;
-    Integer FF_ROLLBACK_MAX = 0;
-    Integer FF_YIELD_MAX = 0;
+    private Integer FF_FAILURE_MAX = 0;
+    private Integer FF_ROLLBACK_MAX = 0;
+    private Integer FF_YIELD_MAX = 0;
     private Integer FF_PENALTY_MAX = 0;
     private Integer FF_EXCEPTION_MAX = 0;
 
